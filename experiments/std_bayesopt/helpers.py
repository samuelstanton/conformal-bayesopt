--- conflicted
+++ resolved
@@ -61,11 +61,6 @@
     posterior = updated_gps.posterior(train_inputs, observation_noise=True)
     pred_dist = torch.distributions.Normal(posterior.mean, posterior.variance.sqrt())
     o_conf_scores = pred_dist.log_prob(train_labels)
-<<<<<<< HEAD
-    
-=======
-
->>>>>>> 60234b75
     conf_scores = o_conf_scores.squeeze(-1)
 
     num_total = conf_scores.size(-1)
