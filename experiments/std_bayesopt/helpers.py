--- conflicted
+++ resolved
@@ -361,7 +361,6 @@
             model, inputs[:, None], alpha, temp, grid_res,
             max_grid_refinements, ratio_estimator
         )
-<<<<<<< HEAD
         try:
             conf_lb, conf_ub = conf_mask_to_bounds(target_grid, conf_pred_mask)
             conf_lb = conf_lb.squeeze(-2).to(targets)
@@ -373,18 +372,5 @@
         except:
             print("Warning heldout set coverage evaluation failed. Returning nan")
             conformal_coverage = torch.tensor(float('nan'))
-=======
-        num_accepted = (conf_pred_mask >= 0.5).float().sum(-3)
-        if torch.any(num_accepted < 2):
-            return std_coverage.item(), float('NaN')
-
-        conf_lb, conf_ub = conf_mask_to_bounds(target_grid, conf_pred_mask)
-        conf_lb = conf_lb.squeeze(-2).to(targets)
-        conf_ub = conf_ub.squeeze(-2).to(targets)
-
-        conformal_coverage = (
-            (targets > conf_lb) * (targets < conf_ub)
-        ).float().mean()
->>>>>>> 12a7c3e7
 
     return std_coverage.item(), conformal_coverage.item()