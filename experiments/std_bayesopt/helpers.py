import numpy as np
import torch
import warnings

from scipy import stats

from gpytorch.distributions import MultivariateNormal, MultitaskMultivariateNormal
from gpytorch import lazify


from botorch.sampling import SobolQMCNormalSampler, IIDNormalSampler
from botorch.posteriors import GPyTorchPosterior

import torchsort


def generate_target_grid(grid_center, grid_scale, grid_res, tail_prob):
    """
    Create dense pointwise target grid
    Args:
        grid_center: (*q_batch_shape, q_batch_size, target_dim)
        grid_scale: (*q_batch_shape, q_batch_size, target_dim)
        grid_res: int
        tail_prob: float
    Returns:
        target_grid: (*q_batch_shape, grid_res, q_batch_size, target_dim)
    """
    # TODO check target_dim > 1 case
    cred_levels = np.linspace(tail_prob, 1 - tail_prob, grid_res)
    std_factors = stats.norm.ppf(cred_levels)[:, None, None]  # (grid_res, 1, 1)
    std_factors = torch.from_numpy(std_factors).to(grid_center)
    target_grid = grid_center.unsqueeze(-3) + std_factors * grid_scale.unsqueeze(-3)
    return target_grid


def conf_mask_to_bounds(target_grid, conf_pred_mask):
    """
    Convert dense pointwise target grid and corresponding conformal mask
    to pointwise conformal prediction intervals.
    Args:
        target_grid: (*q_batch_shape, grid_res, q_batch_size, target_dim)
        conf_pred_mask: (*q_batch_shape, grid_res, q_batch_size, target_dim)
    Returns:
        conf_lb: (*q_batch_shape, q_batch_size, target_dim)
        conf_ub: (*q_batch_shape, q_batch_size, target_dim)
    """
    out_shape = target_grid.shape[:-3] + target_grid.shape[-2:]
    
    target_grid = target_grid.movedim(-1, 0)
    conf_pred_mask = conf_pred_mask.movedim(-1, 0)
    
    # this flattens any structured q batches
    flat_tgt_grid = target_grid.flatten(0, -3)
    flat_pred_mask = conf_pred_mask.flatten(0, -3)
    # now flatten across the target dim
    conf_ub = (
        torch.stack(
            [
                grid[mask >= 0.5].max(0)[0]
                for grid, mask in zip(flat_tgt_grid, flat_pred_mask)
            ]
        )
    )
    conf_lb = (
        torch.stack(
            [
                grid[mask >= 0.5].min(0)[0]
                for grid, mask in zip(flat_tgt_grid, flat_pred_mask)
            ]
        )
    )
    conf_lb = conf_lb.view(*out_shape)
    conf_ub = conf_ub.view(*out_shape)
    return conf_lb, conf_ub


def sample_grid_points(grid_lb, grid_ub, num_samples):
    """
    Convert pointwise conformal prediction intervals to uniformly
    sampled grid points
    Args:
        grid_lb: (*q_batch_shape, q_batch_size, target_dim)
        grid_ub: (*q_batch_shape, q_batch_size, target_dim)
        num_samples: int
    Returns:
        grid_samples: (*q_batch_shape, num_samples, q_batch_size, target_dim)
    """
    q_batch_shape = grid_lb.shape[:-2]
    q_batch_size = grid_lb.size(-2)
    grid_range = grid_ub - grid_lb
    unif_samples = torch.rand(
        *q_batch_shape, num_samples, q_batch_size, 1
    ).to(grid_lb)
    grid_samples = grid_lb.unsqueeze(-3) + unif_samples * grid_range.unsqueeze(-3)
    return grid_samples


def construct_conformal_bands(model, inputs, alpha, temp, grid_res, max_grid_refinements, sampler,
                              ratio_estimator=None):
    """
    Construct dense pointwise target grid and conformal prediction mask
    Args:
        model: gpytorch.models.GP
        inputs: (*q_batch_shape, q_batch_size, input_dim)
        alpha: float
        temp: float
        grid_res: int
    Returns:
        target_grid: (*q_batch_shape, q_batch_size, grid_res, 1, target_dim)
        conf_pred_mask: (*q_batch_shape, q_batch_size, grid_res, 1, target_dim)
        conditioned_models: gpytorch.models.GP
    """

    shape_msg = "inputs should have shape (*q_batch_shape, q_batch_size, input_dim)" \
                f"instead has shape {inputs.shape}"
    assert inputs.ndim >= 3, shape_msg
    assert grid_res >= 2, "grid resolution must be at least 2"
    q_batch_size = inputs.size(-2)

    # dummy q-batch dimension
    # inputs = inputs.unsqueeze(-2)

    # initialize target grid with pointwise credible sets
    model.eval()
    with torch.no_grad():
        y_post = model.posterior(inputs, observation_noise=True)

    # setup
    # grid_center = y_mean
    # grid_scale = y_std
    conditioned_models = None
    best_result = (-1, None, None, None, None)
    best_refine_step = 0
    for refine_step in range(0, max_grid_refinements + 1):
        # construct target grid, conformal prediction mask

        # sampler = SobolQMCNormalSampler(grid_res)
        sampler._sample_shape = torch.Size([grid_res])
        target_grid = sampler(y_post)
<<<<<<< HEAD
        # target_grid = y_post.rsample(torch.Size((grid_res,)))
        assert target_grid.size(0) == grid_res
        target_grid = torch.movedim(target_grid, 0, -3)
        conf_pred_mask, conditioned_models, q_conf_scores = conformal_gp_regression(
            model, inputs, target_grid, alpha, temp=temp
        )
        target_dim = target_grid.shape[-1]
        if target_dim == 1:
            # reshape to (*q_batch_shape, q_batch_size, grid_res, 1, target_dim)
            conf_pred_mask = conf_pred_mask.unsqueeze(-1)  # create target dim
            q_conf_scores = q_conf_scores.unsqueeze(-1)  # create target dim
=======
        weights = y_post.mvn.log_prob(target_grid.squeeze(-1))
        weights = weights[..., None, None]
        assert target_grid.size(0) == grid_res
        target_grid = torch.movedim(target_grid, 0, -3)
        weights = torch.movedim(weights, 0, -3)
        # print(target_grid.shape, refine_step, grid_res)

        conf_pred_mask, conditioned_models, q_conf_scores = conformal_gp_regression(
            model, inputs, target_grid, alpha, temp=temp
        )
        # TODO revisit for target_dim > 1
        # reshape to (*q_batch_shape, grid_res, q_batch_size, target_dim)
        conf_pred_mask = conf_pred_mask.unsqueeze(-1)  # create target dim
        q_conf_scores = q_conf_scores.unsqueeze(-1)  # create target dim
>>>>>>> 2e078aa4

        num_accepted = (conf_pred_mask >= 0.5).float().sum(-3)
        min_accepted = num_accepted.min()
        max_accepted = num_accepted.max()
        if min_accepted > best_result[0]:
            best_result = (
                min_accepted, target_grid, weights, conf_pred_mask, conditioned_models
            )
            best_refine_step = refine_step

        # center target grid around best scoring point in current grid
        # with torch.no_grad():
        #     avg_score = q_conf_scores.mean(dim=-2, keepdim=True)
        #     avg_score_argmax = avg_score.argmax(
        #         dim=-3, keepdim=True
        #     )  # (*q_batch_shape, 1, 1, 1)
        #     avg_score_argmax = avg_score_argmax.expand(
        #         *[-1] * (avg_score.ndim - 2), q_batch_size, -1
        #     )  # (*q_batch_shape, 1, q_batch_size, 1)
        #     new_center = torch.gather(
        #         target_grid, dim=-3, index=avg_score_argmax
        #     )
        #     new_center = new_center.squeeze(
        #         -3
        #     )  # (*q_batch_shape, q_batch_size, 1, target_dim)
        # # TODO revisit when target_dim > 1, replace squeeze with movedim
        # new_center = new_center.squeeze(-1)
        #
        grid_center = y_post.mvn.mean
        # assert grid_center.size() == new_center.size()

        recenter_grid = False

        accept_ratio = (num_accepted.float() / grid_res)
        diff = accept_ratio - 0.5
        scale_exp = 2. / q_batch_size  # volume is exponential in the batch size
        covar_scale = 1. + diff.sign() * diff.abs().pow(scale_exp)
        covar_scale = covar_scale.squeeze(-1)  # drop target dim

        # covariance matrix has extra last dimension (*batch_shape, n, n)
        if target_dim == 1:
            covar_scale = covar_scale.unsqueeze(-1)

        # warning! evaluating bc of weird GPyTorch lazy tensor broadcasting bug
        grid_covar = y_post.mvn.lazy_covariance_matrix.evaluate().contiguous()
        rescale_grid = False
        if min_accepted < 2 or max_accepted > grid_res - 2:
            grid_covar = (covar_scale * grid_covar)
            rescale_grid = True

        refine_grid = False

        if recenter_grid or rescale_grid:
            if type(y_post.mvn) is MultivariateNormal:
                init_fn = MultivariateNormal
                kwargs = {}
            elif type(y_post.mvn) is MultitaskMultivariateNormal:
                init_fn = MultitaskMultivariateNormal
                kwargs = {"interleaved": y_post.mvn._interleaved}
            y_post = GPyTorchPosterior(
                init_fn(grid_center, lazify(grid_covar), **kwargs)
            )
        if not any([recenter_grid, refine_grid, rescale_grid]):
            break

        if refine_step < max_grid_refinements:
            del conditioned_models

    min_accepted, target_grid, weights, conf_pred_mask, conditioned_models = best_result
    num_accepted = (conf_pred_mask >= 0.5).float().sum(-3)

    # TODO improve error handling for case when max_iter is exhausted
    # if this error is raised, it's a good indication of a bug somewhere else
    min_accepted = int(min_accepted)
    max_accepted = int(num_accepted.max())
    msg = f"\ntarget_grid: {target_grid.shape}, {min_accepted} - {max_accepted} grid points accepted"
    if torch.any(num_accepted < 2):
            warnings.warn(msg)

    return target_grid, weights, conf_pred_mask, conditioned_models


def conformal_gp_regression(
    gp, test_inputs, target_grid, alpha=0.2, temp=1e-6, ratio_estimator=None, **kwargs
):
    """
    Full conformal Bayes for exact GP regression.
    Args:
        gp (gpytorch.models.GP)
        test_inputs (torch.Tensor): (*q_batch_shape, q_batch_size, input_dim)
        target_grid (torch.Tensor): (*q_batch_shape, num_grid_pts, q_batch_size, target_dim)
        alpha (float)
        ratio_estimator (torch.nn.Module)
    Returns:
        conf_pred_mask (torch.Tensor): (*q_batch_shape, num_grid_pts, q_batch_size)
    """
    grid_size, q_batch_size, target_dim = target_grid.shape[-3:]
    q_batch_shape = test_inputs.shape[:-2]

    gp.eval()

    # retraining: condition the GP at every target grid point for every test input
    expanded_inputs = test_inputs.unsqueeze(-3).expand(
        *[-1] * len(q_batch_shape), target_grid.shape[-3], -1, -1
    )  # (*q_batch_shape, num_grid_pts, q_batch_size, input_dim)
#     if gp._aug_batch_shape is not torch.Size([]):
#         expanded_inputs = expanded_inputs.unsqueeze(-2)
#         expanded_inputs = expanded_inputs.repeat(*[1]*(len(q_batch_shape)+2), *gp._aug_batch_shape, 1)
        
    updated_gps = gp.condition_on_observations(expanded_inputs, target_grid)
    # get ready to compute the conformal scores
    num_old_train = gp.train_inputs[0].size(-2)
    num_total = updated_gps.train_inputs[0].size(-2)  # num_old_train + q_batch_size
    assert num_total == num_old_train + q_batch_size

    train_inputs = updated_gps.train_inputs[
        0
    ]  # (*q_batch_shape, grid_size, num_total, input_dim)
    if gp._aug_batch_shape != torch.Size([]):
        # we need to put the batch shape dim first for the posterior call
        train_inputs = train_inputs.movedim(len(q_batch_shape) + 1, 0)
        train_inputs = train_inputs[0] # damn botorch batch dims
        
    train_labels = updated_gps.prediction_strategy.train_labels
    train_labels = train_labels.view(*target_grid.shape[:-2], num_total, target_dim)

    if hasattr(updated_gps, "input_transform"):
        train_inputs = updated_gps.input_transform.untransform(train_inputs)
    if hasattr(updated_gps, "output_transform"):
        train_labels = updated_gps.output_transform.untransform(train_labels)

    # compute conformal scores (pointwise posterior predictive log-likelihood)
    posterior = updated_gps.posterior(train_inputs, observation_noise=True)
<<<<<<< HEAD
    post_var = est_train_post_var(updated_gps, observation_noise=True, target_dim=target_dim)
    pred_dist = torch.distributions.Normal(posterior.mean, post_var.sqrt())
=======
    # post_var = est_train_post_var(updated_gps, observation_noise=True)
    pred_dist = torch.distributions.Normal(posterior.mean, posterior.variance.sqrt())
>>>>>>> 2e078aa4
    conf_scores = pred_dist.log_prob(train_labels)
    if target_dim == 1:
        conf_scores = conf_scores.view(*q_batch_shape, grid_size, num_total)
    else:
        conf_scores = conf_scores.view(*q_batch_shape, grid_size, num_total, target_dim)
        conf_scores = conf_scores.transpose(-1, -2) # now q x grid x target x n
        
    q_conf_scores = conf_scores[..., num_old_train:].detach()

    original_shape = conf_scores.shape
    ranks_by_score = torchsort.soft_rank(
        conf_scores.flatten(0, -2),
        regularization="l2",
        regularization_strength=temp,
    ).view(
        *original_shape
    )  # (num_q_batches, grid_size, num_total)
    threshold = ranks_by_score[..., num_old_train:]
    rank_mask = 1 - torch.sigmoid(
        (ranks_by_score.unsqueeze(-1) - threshold.unsqueeze(-2)) / temp
    )  # (num_q_batches, grid_size, num_total, q_batch_size)
    rank_mask[..., np.arange(-q_batch_size, 0), np.arange(-q_batch_size, 0)] *= 2

    if ratio_estimator is None:
        imp_weights = torch.zeros_like(rank_mask, requires_grad=False)
        imp_weights[..., :num_old_train, :] = 1.0 / (num_old_train + 1)
        imp_weights[
            ..., np.arange(-q_batch_size, 0), np.arange(-q_batch_size, 0)
        ] = 1.0 / (num_old_train + 1)
    else:
        # adjust weights for covariate shift
        with torch.no_grad():
            imp_weights = ratio_estimator(train_inputs)  # (*q_batch_shape, num_total)
        imp_weights /= imp_weights.sum(dim=-1, keepdim=True)
        imp_weights = imp_weights.view(*q_batch_shape, 1, num_total, 1)

    # TODO: check this summation index
    cum_weights = (rank_mask * imp_weights).sum(
        -2
    )  # (*q_batch_shape, grid_size, q_batch_size)
    conf_pred_mask = torch.sigmoid((cum_weights - alpha) / temp)

    # num_accepted = (conf_pred_mask >= 0.5).float().sum(-2)
    # print(target_grid.shape)
    # if torch.any(num_accepted < 2) and target_grid.shape[1] == 2048:
    #     import pdb; pdb.set_trace()
    if target_dim > 1:
        conf_pred_mask = conf_pred_mask.transpose(-1, -2)
        q_conf_scores = q_conf_scores.transpose(-1, -2)

    return conf_pred_mask, updated_gps, q_conf_scores


def assess_coverage(
        model, inputs, targets, alpha, temp, grid_res, max_grid_refinements, ratio_estimator=None
):
    """
    Args:
        model (gpytorch.models.GP)
        inputs: (batch_size, input_dim)
        targets: (batch_size, target_dim)
        alpha: float
        temp: float
    Returns:
        std_coverage: float
        conformal_coverage: float
    """
    model.eval()
    with torch.no_grad():
        y_post = model.posterior(inputs, observation_noise=True)
        y_mean = y_post.mean
        y_std = y_post.variance.sqrt()
        std_scale = stats.norm.ppf(1 - alpha / 2.0)
        cred_lb = y_mean - std_scale * y_std
        cred_ub = y_mean + std_scale * y_std

        std_coverage = (
            (targets > cred_lb) * (targets < cred_ub)
        ).float().mean()

        grid_sampler = SobolQMCNormalSampler(grid_res, resample=True)
        # grid_sampler = IIDNormalSampler(grid_res, resample=True, collapse_batch_dims=False)
        target_grid, _, conf_pred_mask, _ = construct_conformal_bands(
            model, inputs[:, None], alpha, temp, grid_res,
            max_grid_refinements, grid_sampler, ratio_estimator
        )
        try:
            conf_lb, conf_ub = conf_mask_to_bounds(target_grid, conf_pred_mask)
            conf_lb = conf_lb.squeeze(-2).to(targets)
            conf_ub = conf_ub.squeeze(-2).to(targets)

            conformal_coverage = (
                (targets > conf_lb) * (targets < conf_ub)
            ).float().mean()
        except:
            print("Warning heldout set coverage evaluation failed. Returning nan")
            conformal_coverage = torch.tensor(float('nan'))

    return std_coverage.item(), conformal_coverage.item()


def est_train_post_var(model, observation_noise=False, num_samples=8, target_dim=1):
    """
    Estimate Var[f | D] pointwise on train.
    If `observation_noise` is `True`, return Var[y | D].
    https://www-users.cse.umn.edu/~saad/PDF/umsi-2005-082.pdf
    """
    noise = model.likelihood.noise
    kxx_plus_noise = model.prediction_strategy.lik_train_train_covar
    kxx = kxx_plus_noise.lazy_tensors[0]
    z = (torch.rand(kxx.shape[-1], num_samples) > 0.5).to(noise)
    z = 2. * (z - 0.5)  # if z in {0, 1} then denom can be 0 if n is small
    denom = (z * z).sum(-1) + 1e-6
    approx_eigs = (z * kxx.matmul(kxx_plus_noise.inv_matmul(z))).sum(-1) / denom
    if observation_noise:
        approx_eigs += 1.
    approx_post_var = (noise * approx_eigs)
    
    # TODO: check some of the batching
    if target_dim == 1:
        approx_post_var = approx_post_var.unsqueeze(-1)  # create target dim
    else:
        approx_post_var = approx_post_var.transpose(-1, -2)
    return approx_post_var<|MERGE_RESOLUTION|>--- conflicted
+++ resolved
@@ -137,34 +137,24 @@
         # sampler = SobolQMCNormalSampler(grid_res)
         sampler._sample_shape = torch.Size([grid_res])
         target_grid = sampler(y_post)
-<<<<<<< HEAD
-        # target_grid = y_post.rsample(torch.Size((grid_res,)))
+
+        # TODO: check these lines for shaping errors
+        weights = y_post.mvn.log_prob(target_grid.squeeze(-1))
+        weights = weights[..., None, None]
+
         assert target_grid.size(0) == grid_res
         target_grid = torch.movedim(target_grid, 0, -3)
+        weights = torch.movedim(weights, 0, -3)
+        # print(target_grid.shape, refine_step, grid_res)
+
         conf_pred_mask, conditioned_models, q_conf_scores = conformal_gp_regression(
             model, inputs, target_grid, alpha, temp=temp
         )
         target_dim = target_grid.shape[-1]
         if target_dim == 1:
-            # reshape to (*q_batch_shape, q_batch_size, grid_res, 1, target_dim)
-            conf_pred_mask = conf_pred_mask.unsqueeze(-1)  # create target dim
-            q_conf_scores = q_conf_scores.unsqueeze(-1)  # create target dim
-=======
-        weights = y_post.mvn.log_prob(target_grid.squeeze(-1))
-        weights = weights[..., None, None]
-        assert target_grid.size(0) == grid_res
-        target_grid = torch.movedim(target_grid, 0, -3)
-        weights = torch.movedim(weights, 0, -3)
-        # print(target_grid.shape, refine_step, grid_res)
-
-        conf_pred_mask, conditioned_models, q_conf_scores = conformal_gp_regression(
-            model, inputs, target_grid, alpha, temp=temp
-        )
-        # TODO revisit for target_dim > 1
-        # reshape to (*q_batch_shape, grid_res, q_batch_size, target_dim)
-        conf_pred_mask = conf_pred_mask.unsqueeze(-1)  # create target dim
-        q_conf_scores = q_conf_scores.unsqueeze(-1)  # create target dim
->>>>>>> 2e078aa4
+            # reshape to (*q_batch_shape, grid_res, q_batch_size, target_dim)
+             conf_pred_mask = conf_pred_mask.unsqueeze(-1)  # create target dim
+             q_conf_scores = q_conf_scores.unsqueeze(-1)  # create target dim
 
         num_accepted = (conf_pred_mask >= 0.5).float().sum(-3)
         min_accepted = num_accepted.min()
@@ -175,26 +165,7 @@
             )
             best_refine_step = refine_step
 
-        # center target grid around best scoring point in current grid
-        # with torch.no_grad():
-        #     avg_score = q_conf_scores.mean(dim=-2, keepdim=True)
-        #     avg_score_argmax = avg_score.argmax(
-        #         dim=-3, keepdim=True
-        #     )  # (*q_batch_shape, 1, 1, 1)
-        #     avg_score_argmax = avg_score_argmax.expand(
-        #         *[-1] * (avg_score.ndim - 2), q_batch_size, -1
-        #     )  # (*q_batch_shape, 1, q_batch_size, 1)
-        #     new_center = torch.gather(
-        #         target_grid, dim=-3, index=avg_score_argmax
-        #     )
-        #     new_center = new_center.squeeze(
-        #         -3
-        #     )  # (*q_batch_shape, q_batch_size, 1, target_dim)
-        # # TODO revisit when target_dim > 1, replace squeeze with movedim
-        # new_center = new_center.squeeze(-1)
-        #
         grid_center = y_post.mvn.mean
-        # assert grid_center.size() == new_center.size()
 
         recenter_grid = False
 
@@ -298,13 +269,10 @@
 
     # compute conformal scores (pointwise posterior predictive log-likelihood)
     posterior = updated_gps.posterior(train_inputs, observation_noise=True)
-<<<<<<< HEAD
     post_var = est_train_post_var(updated_gps, observation_noise=True, target_dim=target_dim)
     pred_dist = torch.distributions.Normal(posterior.mean, post_var.sqrt())
-=======
     # post_var = est_train_post_var(updated_gps, observation_noise=True)
-    pred_dist = torch.distributions.Normal(posterior.mean, posterior.variance.sqrt())
->>>>>>> 2e078aa4
+    
     conf_scores = pred_dist.log_prob(train_labels)
     if target_dim == 1:
         conf_scores = conf_scores.view(*q_batch_shape, grid_size, num_total)
