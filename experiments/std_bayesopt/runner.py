--- conflicted
+++ resolved
@@ -86,95 +86,7 @@
 
     # run N_BATCH rounds of BayesOpt after the initial random batch
     for iteration in range(1, n_batch + 1):
-
         t0 = time.time()
-<<<<<<< HEAD
-
-        # enable model parameter gradients
-        model_ei.requires_grad_(True)
-        model_nei.requires_grad_(True)
-        model_cei.requires_grad_(True)
-        model_cnei.requires_grad_(True)
-
-        # fit the models
-        fit_gpytorch_model(mll_ei)
-        fit_gpytorch_model(mll_nei)
-        fit_gpytorch_model(mll_cei)
-        fit_gpytorch_model(mll_cnei)
-
-        # disable model parameter gradients
-        model_ei.requires_grad_(False)
-        model_nei.requires_grad_(False)
-        model_cei.requires_grad_(False)
-        model_cnei.requires_grad_(False)
-
-        # first we assess coverage on the heldout set (which is random)
-        coverage_ei.append(assess_coverage(model_ei, heldout_x, heldout_obj, alpha))
-        coverage_nei.append(assess_coverage(model_nei, heldout_x, heldout_obj, alpha))
-        coverage_cei.append(assess_coverage(model_cei, heldout_x, heldout_obj, alpha))
-        coverage_cnei.append(assess_coverage(model_cnei, heldout_x, heldout_obj, alpha))
-        
-        # define the qEI and qNEI acquisition modules using a QMC sampler
-        qmc_sampler = SobolQMCNormalSampler(num_samples=mc_samples)
-
-        # for best_f, we use the best observed noisy values as an approximation
-        qEI = qExpectedImprovement(
-            model=model_ei,
-            best_f=(train_obj_ei).max(),
-            sampler=qmc_sampler,
-        )
-
-        qNEI = qNoisyExpectedImprovement(
-            model=model_nei,
-            X_baseline=train_x_nei,
-            sampler=qmc_sampler,
-        )
-
-        model_cei.conformal()
-        qconEI = qConformalExpectedImprovement(
-            model=model_cei,
-            best_f=(train_obj_cei).max(),
-            sampler=PassSampler(mc_samples),
-        )
-        qconEI.objective._verify_output_shape = False
-
-        model_cnei.conformal()
-        qconNEI = qConformalNoisyExpectedImprovement(
-            model=model_cnei,
-            X_baseline=train_x_cnei,
-            sampler=PassSampler(mc_samples),
-            cache_root=False,
-        )
-        qconNEI.objective._verify_output_shape = False
-
-        # optimize and get new observation
-        optimize_acqf_kwargs = {
-            "bounds": bb_fn.bounds,
-            "BATCH_SIZE": batch_size,
-            "fn": bb_fn,
-            "noise_se": noise_se,
-        }
-        new_x_ei, new_obj_ei = optimize_acqf_and_get_observation(
-            qEI, **optimize_acqf_kwargs
-        )
-        new_x_nei, new_obj_nei = optimize_acqf_and_get_observation(
-            qNEI, **optimize_acqf_kwargs
-        )
-        new_x_cei, new_obj_cei = optimize_acqf_and_get_observation(
-            qconEI, **optimize_acqf_kwargs
-        )
-        new_x_cnei, new_obj_cnei = optimize_acqf_and_get_observation(
-            qconNEI, **optimize_acqf_kwargs
-        )
-
-        # update training points
-        train_x_ei = torch.cat([train_x_ei, new_x_ei])
-        train_obj_ei = torch.cat([train_obj_ei, new_obj_ei])
-
-        train_x_nei = torch.cat([train_x_nei, new_x_nei])
-        train_obj_nei = torch.cat([train_obj_nei, new_obj_nei])
-=======
-        
         for k in keys:
 
             if k == "rnd":
@@ -187,7 +99,9 @@
             inputs, objective = data_dict[k]
             trans.eval()
             t_objective = trans(objective)[0]
+            model.requires_grad_(True)
             fit_gpytorch_model(mll)
+            model.requires_grad_(False)
 
             # now assess coverage on the heldout set
             # TODO: update the heldout sets
@@ -238,25 +152,11 @@
                 acqf, **optimize_acqf_kwargs
             )
             print(objective.max(), new_obj, k)
->>>>>>> 60234b75
 
             inputs = torch.cat([inputs, new_x])
             objective = torch.cat([objective, new_obj])
 
             best_observed[k].append(objective.max().item())
-
-<<<<<<< HEAD
-        # update progress
-        best_random = update_random_observations(batch_size, best_random, bounds, bb_fn, dim=bounds.shape[1])
-        best_value_ei = train_obj_ei.max().item()
-        best_value_nei = train_obj_nei.max().item()
-        best_value_cei = train_obj_cei.max().item()
-        best_value_cnei = train_obj_cnei.max().item()
-        best_observed_ei.append(best_value_ei)
-        best_observed_nei.append(best_value_nei)
-        best_observed_cei.append(best_value_cei)
-        best_observed_cnei.append(best_value_cnei)
-=======
             # prepare new model
             mll, model, trans = initialize_model(
                 inputs,
@@ -264,8 +164,7 @@
                 method=method,
             )
             mll_model_dict[k] = (mll, model, trans)
-            data_dict[k] = inputs, objective 
->>>>>>> 60234b75
+            data_dict[k] = inputs, objective
 
         t1 = time.time()
 
@@ -282,38 +181,17 @@
                 f"time = {t1-t0:>4.2f}.",
                 end="",
             )
-            print("coverage", coverage_ei[-1], coverage_cnei[-1],)
+            # print("coverage", coverage)
         else:
             print(".", end="")
 
     output_dict = {
-<<<<<<< HEAD
-        "best_achieved":{
-            "rnd": best_random,
-            "ei": best_observed_ei,
-            "nei": best_observed_nei,
-            "cei": best_observed_cei,
-            "cnei": best_observed_cnei,
-        },
-        "coverage": {
-            "ei": coverage_ei,
-            "nei": coverage_nei,
-            "cei": coverage_cei,
-            "cnei": coverage_cnei,            
-        },
-        "inputs": {
-            "ei": train_x_ei,
-            "nei": train_x_nei,
-            "cei": train_x_cei,
-            "cnei": train_x_cnei,
-        }
-=======
         "best_achieved": best_observed,
         "coverage": coverage,
         "inputs": {k: data_dict[k][0] for k in keys},
->>>>>>> 60234b75
     }
     return output_dict
+
 
 if __name__ == "__main__":
     args = parse()
